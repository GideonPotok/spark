--- conflicted
+++ resolved
@@ -1,58 +1,3 @@
-<<<<<<< HEAD
-OpenJDK 64-Bit Server VM 17.0.11+9-LTS on Linux 6.5.0-1021-azure
-AMD EPYC 7763 64-Core Processor
-collation unit benchmarks - equalsFunction:  Best Time(ms)   Avg Time(ms)   Stdev(ms)    Rate(M/s)   Per Row(ns)   Relative
---------------------------------------------------------------------------------------------------------------------------
-UTF8_BINARY_LCASE                                    3268           3279          16          0.0       32676.7       1.0X
-UNICODE                                              2086           2087           2          0.0       20857.9       1.6X
-UTF8_BINARY                                          2085           2088           4          0.0       20854.2       1.6X
-UNICODE_CI                                          19807          19813           7          0.0      198074.9       0.2X
-
-OpenJDK 64-Bit Server VM 17.0.11+9-LTS on Linux 6.5.0-1021-azure
-AMD EPYC 7763 64-Core Processor
-collation unit benchmarks - compareFunction:  Best Time(ms)   Avg Time(ms)   Stdev(ms)    Rate(M/s)   Per Row(ns)   Relative
----------------------------------------------------------------------------------------------------------------------------
-UTF8_BINARY_LCASE                                     3839           3843           6          0.0       38389.8       1.0X
-UNICODE                                              19096          19136          57          0.0      190955.4       0.2X
-UTF8_BINARY                                           3196           3197           2          0.0       31955.7       1.2X
-UNICODE_CI                                           19038          19043           7          0.0      190383.4       0.2X
-
-OpenJDK 64-Bit Server VM 17.0.11+9-LTS on Linux 6.5.0-1021-azure
-AMD EPYC 7763 64-Core Processor
-collation unit benchmarks - hashFunction:  Best Time(ms)   Avg Time(ms)   Stdev(ms)    Rate(M/s)   Per Row(ns)   Relative
-------------------------------------------------------------------------------------------------------------------------
-UTF8_BINARY_LCASE                                  6914           6921          10          0.0       69135.3       1.0X
-UNICODE                                           67702          67724          31          0.0      677019.3       0.1X
-UTF8_BINARY                                        5330           5341          15          0.0       53296.6       1.3X
-UNICODE_CI                                        65340          65342           3          0.0      653395.9       0.1X
-
-OpenJDK 64-Bit Server VM 17.0.11+9-LTS on Linux 6.5.0-1021-azure
-AMD EPYC 7763 64-Core Processor
-collation unit benchmarks - contains:     Best Time(ms)   Avg Time(ms)   Stdev(ms)    Rate(M/s)   Per Row(ns)   Relative
-------------------------------------------------------------------------------------------------------------------------
-UTF8_BINARY_LCASE                                116495         116514          26          0.0     1164948.6       1.0X
-UNICODE                                           52216          52232          22          0.0      522164.7       2.2X
-UTF8_BINARY                                        8520           8522           3          0.0       85196.9      13.7X
-UNICODE_CI                                       428772         429164         553          0.0     4287724.0       0.3X
-
-OpenJDK 64-Bit Server VM 17.0.11+9-LTS on Linux 6.5.0-1021-azure
-AMD EPYC 7763 64-Core Processor
-collation unit benchmarks - startsWith:   Best Time(ms)   Avg Time(ms)   Stdev(ms)    Rate(M/s)   Per Row(ns)   Relative
-------------------------------------------------------------------------------------------------------------------------
-UTF8_BINARY_LCASE                                 58524          58595         100          0.0      585241.2       1.0X
-UNICODE                                           50173          50179          10          0.0      501725.2       1.2X
-UTF8_BINARY                                        7418           7419           1          0.0       74184.3       7.9X
-UNICODE_CI                                       424930         424996          93          0.0     4249296.4       0.1X
-
-OpenJDK 64-Bit Server VM 17.0.11+9-LTS on Linux 6.5.0-1021-azure
-AMD EPYC 7763 64-Core Processor
-collation unit benchmarks - endsWith:     Best Time(ms)   Avg Time(ms)   Stdev(ms)    Rate(M/s)   Per Row(ns)   Relative
-------------------------------------------------------------------------------------------------------------------------
-UTF8_BINARY_LCASE                                 57945          57952          10          0.0      579447.1       1.0X
-UNICODE                                           50741          50747           9          0.0      507411.1       1.1X
-UTF8_BINARY                                        7842           7844           3          0.0       78420.0       7.4X
-UNICODE_CI                                       438196         438478         399          0.0     4381957.1       0.1X
-=======
 OpenJDK 64-Bit Server VM 17.0.11+9-LTS on Linux 6.5.0-1022-azure
 AMD EPYC 7763 64-Core Processor
 collation unit benchmarks - equalsFunction:  Best Time(ms)   Avg Time(ms)   Stdev(ms)    Rate(M/s)   Per Row(ns)   Relative
@@ -105,5 +50,4 @@
 UTF8_BINARY                                        6725           6732          10          0.0       67247.9       1.0X
 UTF8_LCASE                                        54990          55010          28          0.0      549896.0       0.1X
 UNICODE                                          380872         383258        3375          0.0     3808722.0       0.0X
-UNICODE_CI                                       443911         444111         283          0.0     4439112.3       0.0X
->>>>>>> e972daec
+UNICODE_CI                                       443911         444111         283          0.0     4439112.3       0.0X